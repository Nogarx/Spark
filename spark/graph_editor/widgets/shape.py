#################################################################################################################################################
#-----------------------------------------------------------------------------------------------------------------------------------------------#
#################################################################################################################################################

from __future__ import annotations

<<<<<<< HEAD
from PySide6 import QtCore, QtWidgets, QtGui
from spark.core.shape import Shape
=======
from Qt import QtCore, QtWidgets, QtGui
import spark.core.utils as utils
>>>>>>> 045a9ead
from spark.graph_editor.widgets.line_edits import QIntLineEdit
from spark.graph_editor.widgets.base import SparkQWidget
from spark.graph_editor.editor_config import GRAPH_EDITOR_CONFIG

#################################################################################################################################################
#-----------------------------------------------------------------------------------------------------------------------------------------------#
#################################################################################################################################################

class QPushButtonSquare(QtWidgets.QPushButton):
    """
        A square QPushButton
    """
    def __init__(self, *args, **kwargs):
        super().__init__(*args, **kwargs)
        self.setSizePolicy(
            QtWidgets.QSizePolicy.Policy.Expanding, 
            QtWidgets.QSizePolicy.Policy.Expanding
        )

    def hasHeightForWidth(self) -> bool:
        return True

    def heightForWidth(self, width: int) -> int:
        return width

#-----------------------------------------------------------------------------------------------------------------------------------------------#

class QShapeEdit(QtWidgets.QWidget):
    """
        A widget for inputting or displaying a shape with a dynamic number of dimensions.
    """
    editingFinished = QtCore.Signal()

    def __init__(
        self,
        initial_shape: tuple[int, ...] = None,
        min_dims: int = 1,
        max_dims: int = 8,
        max_shape: int = 1E9,
        is_static: bool = False,
        parent: QtWidgets.QWidget = None
    ):
        super().__init__(parent)
        self.min_dims = min_dims
        self.max_dims = max_dims
        self.max_shape = int(max_shape)
        self.is_static = is_static

        self._layout = QtWidgets.QHBoxLayout()
        self._layout.setContentsMargins(0, 0, 0, 0)
        self._layout.setSpacing(5)

        self._dimension_edits: list[QtWidgets.QLineEdit] = []

        # --- Create Control Buttons ---
        if not self.is_static:
            self.removeButton = QPushButtonSquare("-")
            self.removeButton.setFixedSize(20, 20)
            self.removeButton.clicked.connect(self._remove_last_dimension)
            self.removeButton.setStyleSheet(f'background-color: {GRAPH_EDITOR_CONFIG.button_bg_color};\
                                              border-radius: {GRAPH_EDITOR_CONFIG.button_border_radius}px;')
            self._layout.addWidget(self.removeButton)

            self.addButton = QPushButtonSquare("+")
            self.addButton.setFixedSize(20, 20)
            self.addButton.clicked.connect(lambda: self._add_dimension())
            self.addButton.setStyleSheet(f'background-color: {GRAPH_EDITOR_CONFIG.button_bg_color};\
                                           border-radius: {GRAPH_EDITOR_CONFIG.button_border_radius}px;')
            self._layout.addWidget(self.addButton)

        # Initialize with the provided shape
        self.set_shape(initial_shape if initial_shape else (1,) * self.min_dims)

        self._layout.addStretch()
        self.setLayout(self._layout)

        if not self.is_static:
            self._update_buttons()

    def _add_dimension(self, value: int = 1):
        """
            Adds a new line edit widget.
        """
        if len(self._dimension_edits) >= self.max_dims:
            return

        line_edit = QIntLineEdit(initial_value=value, bottom_value=1, placeholder='')
        # Style
        line_edit.setSizePolicy(QtWidgets.QSizePolicy.Policy.Preferred, QtWidgets.QSizePolicy.Policy.Fixed)
        line_edit.setAlignment(QtCore.Qt.AlignCenter)

        if self.is_static:
            line_edit.setReadOnly(True)
            # Insert before the stretch
            index = self._layout.count() - 1
            self._layout.insertWidget(index, line_edit)
        else:
            line_edit.setValidator(QtGui.QIntValidator(1, self.max_shape))
            line_edit.textChanged.connect(self._on_shape_changed)
            line_edit.textChanged.connect(lambda: self._adjust_editor_width(line_edit))
            # Insert before the remove button
            index = self._layout.indexOf(self.removeButton)
            self._layout.insertWidget(index, line_edit)

        self._adjust_editor_width(line_edit)
        self._dimension_edits.append(line_edit)

        if not self.is_static:
            self._update_buttons()
        self._on_shape_changed()

    def _remove_last_dimension(self):
        """
            Removes the last dimension widget.
        """
        if len(self._dimension_edits) <= self.min_dims:
            return

        # Get the last editor, remove it from tracking, and delete it
        last_editor = self._dimension_edits.pop()
        last_editor.deleteLater()

        self._update_buttons()
        self._on_shape_changed()

    def _clear_dimensions(self):
        """
            Clear all dimension widgets.
        """
        while self._dimension_edits:
            editor = self._dimension_edits.pop()
            editor.deleteLater()

    def _update_buttons(self):
        """
            Enable/disable the single add/remove buttons based on dimension count.
        """
        if self.is_static:
            return
        num_dims = len(self._dimension_edits)
        self.addButton.setEnabled(num_dims < self.max_dims)
        self.removeButton.setEnabled(num_dims > self.min_dims)

    def _on_shape_changed(self):
        self.editingFinished.emit()

    def get_shape(self) -> tuple[int, ...]:
        shape_text = tuple(int(edit.text()) for edit in self._dimension_edits if edit.text())
        shape = utils.validate_shape(shape_text)
        return shape

    def set_shape(self, new_shape: tuple[int, ...]):
        """
            Clears existing dimensions and sets a new shape.
        """
        self._clear_dimensions()
        for value in new_shape:
            self._add_dimension(value)

    def _adjust_editor_width(self, editor: QtWidgets.QLineEdit):
        """
            Adjusts the width of a line edit to fit its content.
        """
        font_metrics = editor.fontMetrics()
        text_width = font_metrics.horizontalAdvance(editor.text()) + 15
        min_width = 30
        editor.setFixedWidth(max(text_width, min_width))

#-----------------------------------------------------------------------------------------------------------------------------------------------#

class QShape(SparkQWidget):
    """
        Custom QWidget used for integer fields in the SparkGraphEditor's Inspector.
    """

    def __init__(self,
                 label: str,
                 initial_shape: tuple[int, ...] = (1,),
                 min_dims: int = 1,
                 max_dims: int = 8,
                 max_shape: int = 1E9,
                 is_static: bool = False,
                 parent: QtWidgets.QWidget = None):
        super().__init__(parent=parent)

        # Add layout
        layout = QtWidgets.QHBoxLayout()
        layout.setContentsMargins(0, 0, 0, 0)
        # Add label
        self._label = QtWidgets.QLabel(label, minimumWidth=GRAPH_EDITOR_CONFIG.min_attr_label_size, parent=self)
        self._label.setContentsMargins(GRAPH_EDITOR_CONFIG.label_field_margin)
        layout.addWidget(self._label)
        # Add QShapeEdit
        self._shape_edit = QShapeEdit(initial_shape, min_dims, max_dims, max_shape, is_static, self)
        # Update callback
        self._shape_edit.editingFinished.connect(self._on_update)
        # Finalize
        layout.addWidget(self._shape_edit)
        self.setLayout(layout)

    def get_value(self):
        return self._shape_edit.get_shape()

#################################################################################################################################################
#-----------------------------------------------------------------------------------------------------------------------------------------------#
#################################################################################################################################################<|MERGE_RESOLUTION|>--- conflicted
+++ resolved
@@ -4,13 +4,8 @@
 
 from __future__ import annotations
 
-<<<<<<< HEAD
 from PySide6 import QtCore, QtWidgets, QtGui
-from spark.core.shape import Shape
-=======
-from Qt import QtCore, QtWidgets, QtGui
 import spark.core.utils as utils
->>>>>>> 045a9ead
 from spark.graph_editor.widgets.line_edits import QIntLineEdit
 from spark.graph_editor.widgets.base import SparkQWidget
 from spark.graph_editor.editor_config import GRAPH_EDITOR_CONFIG
